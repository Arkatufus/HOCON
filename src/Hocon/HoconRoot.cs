--- conflicted
+++ resolved
@@ -163,11 +163,7 @@
         /// <param name="path">The path that contains the value to retrieve.</param>
         /// <param name="default">The default value to return if the value doesn't exist.</param>
         /// <returns>The string value defined in the specified path.</returns>
-<<<<<<< HEAD
-        public string GetString(string path, string @default = null)
-=======
         public virtual string GetString(string path, string @default = null)
->>>>>>> e213c964
             => WrapWithValueException(path, () => GetString(HoconPath.Parse(path), @default));
 
         /// <inheritdoc cref="GetString(string,string)"/>
@@ -186,11 +182,7 @@
         /// <param name="path">The path that contains the value to retrieve.</param>
         /// <param name="default">The default value to return if the value doesn't exist.</param>
         /// <returns>The boolean value defined in the specified path.</returns>
-<<<<<<< HEAD
-        public bool GetBoolean(string path, bool @default = false)
-=======
         public virtual bool GetBoolean(string path, bool @default = false)
->>>>>>> e213c964
             => WrapWithValueException(path, () => GetBoolean(HoconPath.Parse(path), @default));
 
         /// <inheritdoc cref="GetBoolean(string,bool)"/>
@@ -208,11 +200,7 @@
         /// </summary>
         /// <param name="path">The path that contains the value to retrieve.</param>
         /// <returns>The long value defined in the specified path, or null if path was not found.</returns>
-<<<<<<< HEAD
-        public long? GetByteSize(string path)
-=======
         public virtual long? GetByteSize(string path)
->>>>>>> e213c964
             => WrapWithValueException(path, () => GetByteSize(HoconPath.Parse(path)));
 
         /// <inheritdoc cref="GetByteSize(string)"/>
@@ -231,11 +219,7 @@
         /// <param name="path">The path that contains the value to retrieve.</param>
         /// <param name="default">The default value to return if the value doesn't exist.</param>
         /// <returns>The integer value defined in the specified path.</returns>
-<<<<<<< HEAD
-        public int GetInt(string path, int @default = 0)
-=======
         public virtual int GetInt(string path, int @default = 0)
->>>>>>> e213c964
             => WrapWithValueException(path, () => GetInt(HoconPath.Parse(path), @default));
 
         /// <inheritdoc cref="GetInt(string,int)"/>
@@ -254,11 +238,7 @@
         /// <param name="path">The path that contains the value to retrieve.</param>
         /// <param name="default">The default value to return if the value doesn't exist.</param>
         /// <returns>The long value defined in the specified path.</returns>
-<<<<<<< HEAD
-        public long GetLong(string path, long @default = 0)
-=======
         public virtual long GetLong(string path, long @default = 0)
->>>>>>> e213c964
             => WrapWithValueException(path, () => GetLong(HoconPath.Parse(path), @default));
 
         /// <inheritdoc cref="GetLong(string,long)"/>
@@ -277,19 +257,11 @@
         /// <param name="path">The path that contains the value to retrieve.</param>
         /// <param name="default">The default value to return if the value doesn't exist.</param>
         /// <returns>The byte value defined in the specified path.</returns>
-<<<<<<< HEAD
-        public byte GetByte(string path, byte @default = 0)
-            => WrapWithValueException(path, () => GetByte(HoconPath.Parse(path), @default));
-
-        /// <inheritdoc cref="GetByte(string,byte)"/>
-        public byte GetByte(HoconPath path, byte @default = 0)
-=======
         public virtual byte GetByte(string path, byte @default = 0)
             => WrapWithValueException(path, () => GetByte(HoconPath.Parse(path), @default));
 
         /// <inheritdoc cref="GetByte(string,byte)"/>
         public virtual byte GetByte(HoconPath path, byte @default = 0)
->>>>>>> e213c964
         {
             return WrapWithValueException(path.ToString(), () =>
             {
@@ -304,11 +276,7 @@
         /// <param name="path">The path that contains the value to retrieve.</param>
         /// <param name="default">The default value to return if the value doesn't exist.</param>
         /// <returns>The float value defined in the specified path.</returns>
-<<<<<<< HEAD
-        public float GetFloat(string path, float @default = 0)
-=======
         public virtual float GetFloat(string path, float @default = 0)
->>>>>>> e213c964
             => WrapWithValueException(path, () => GetFloat(HoconPath.Parse(path), @default));
 
         /// <inheritdoc cref="GetFloat(string,float)"/>
@@ -327,11 +295,7 @@
         /// <param name="path">The path that contains the value to retrieve.</param>
         /// <param name="default">The default value to return if the value doesn't exist.</param>
         /// <returns>The decimal value defined in the specified path.</returns>
-<<<<<<< HEAD
-        public decimal GetDecimal(string path, decimal @default = 0)
-=======
         public virtual decimal GetDecimal(string path, decimal @default = 0)
->>>>>>> e213c964
             => WrapWithValueException(path, () => GetDecimal(HoconPath.Parse(path), @default));
 
         /// <inheritdoc cref="GetDecimal(string,decimal)"/>
@@ -350,11 +314,7 @@
         /// <param name="path">The path that contains the value to retrieve.</param>
         /// <param name="default">The default value to return if the value doesn't exist.</param>
         /// <returns>The double value defined in the specified path.</returns>
-<<<<<<< HEAD
-        public double GetDouble(string path, double @default = 0)
-=======
         public virtual double GetDouble(string path, double @default = 0)
->>>>>>> e213c964
             => WrapWithValueException(path, () => GetDouble(HoconPath.Parse(path), @default));
 
         /// <inheritdoc cref="GetDouble(string,double)"/>
@@ -373,11 +333,7 @@
         /// <param name="path">The path that contains the value to retrieve.</param>
         /// <param name="default">The default value to return if the value doesn't exist.</param>
         /// <returns>The double value defined in the specified path.</returns>
-<<<<<<< HEAD
-        public HoconObject GetObject(string path, HoconObject @default = null)
-=======
         public virtual HoconObject GetObject(string path, HoconObject @default = null)
->>>>>>> e213c964
             => WrapWithValueException(path, () => GetObject(HoconPath.Parse(path), @default));
 
         /// <inheritdoc cref="GetObject(string,HoconObject)"/>
@@ -390,8 +346,6 @@
             });
         }
         
-<<<<<<< HEAD
-=======
         /// <summary>
         /// Retrieves a list of boolean values from the specified path in the configuration.
         /// </summary>
@@ -401,36 +355,17 @@
         public virtual IList<Boolean> GetBooleanList(string path)
             => WrapWithValueException(path, () => GetBooleanList(HoconPath.Parse(path)) ?? throw new HoconParserException($"Hocon path {path} does not exist."));
 
->>>>>>> e213c964
         /// <summary>
         /// Retrieves a list of boolean values from the specified path in the configuration.
         /// </summary>
         /// <param name="path">The path that contains the values to retrieve.</param>
         /// <param name="default">The default value to return if the value doesn't exist.</param>
         /// <returns>The list of boolean values defined in the specified path.</returns>
-<<<<<<< HEAD
-        /// <exception cref="HoconParserException">Thrown if path does not exist</exception>
-        public IList<Boolean> GetBooleanList(string path)
-            => WrapWithValueException(path, () => GetBooleanList(HoconPath.Parse(path)) ?? throw new HoconParserException($"Hocon path {path} does not exist."));
-
-        /// <summary>
-        /// Retrieves a list of boolean values from the specified path in the configuration.
-        /// </summary>
-        /// <param name="path">The path that contains the values to retrieve.</param>
-        /// <param name="default">The default value to return if the value doesn't exist.</param>
-        /// <returns>The list of boolean values defined in the specified path.</returns>
-        public IList<Boolean> GetBooleanList(string path, IList<Boolean> @default)
-            => WrapWithValueException(path, () => GetBooleanList(HoconPath.Parse(path), @default));
-
-        /// <inheritdoc cref="GetBooleanList(string)"/>
-        public IList<Boolean> GetBooleanList(HoconPath path, IList<Boolean> @default = null)
-=======
         public virtual IList<Boolean> GetBooleanList(string path, IList<Boolean> @default)
             => WrapWithValueException(path, () => GetBooleanList(HoconPath.Parse(path), @default));
 
         /// <inheritdoc cref="GetBooleanList(string)"/>
         public virtual IList<Boolean> GetBooleanList(HoconPath path, IList<Boolean> @default = null)
->>>>>>> e213c964
         {
             return WrapWithValueException(path.ToString(), () =>
             {
@@ -445,11 +380,7 @@
         /// <param name="path">The path that contains the values to retrieve.</param>
         /// <returns>The list of decimal values defined in the specified path.</returns>
         /// <exception cref="HoconParserException">Thrown if path does not exist</exception>
-<<<<<<< HEAD
-        public IList<decimal> GetDecimalList(string path)
-=======
         public virtual IList<decimal> GetDecimalList(string path)
->>>>>>> e213c964
             => WrapWithValueException(path, () => GetDecimalList(HoconPath.Parse(path)) ?? throw new HoconParserException($"Hocon path {path} does not exist."));
 
         /// <summary>
@@ -458,19 +389,11 @@
         /// <param name="path">The path that contains the values to retrieve.</param>
         /// <param name="default">The default value to return if the value doesn't exist.</param>
         /// <returns>The list of decimal values defined in the specified path.</returns>
-<<<<<<< HEAD
-        public IList<decimal> GetDecimalList(string path, IList<decimal> @default)
-            => WrapWithValueException(path, () => GetDecimalList(HoconPath.Parse(path), @default));
-
-        /// <inheritdoc cref="GetDecimalList(string)"/>
-        public IList<decimal> GetDecimalList(HoconPath path, IList<decimal> @default = null)
-=======
         public virtual IList<decimal> GetDecimalList(string path, IList<decimal> @default)
             => WrapWithValueException(path, () => GetDecimalList(HoconPath.Parse(path), @default));
 
         /// <inheritdoc cref="GetDecimalList(string)"/>
         public virtual IList<decimal> GetDecimalList(HoconPath path, IList<decimal> @default = null)
->>>>>>> e213c964
         {
             return WrapWithValueException(path.ToString(), () =>
             {
@@ -485,11 +408,7 @@
         /// <param name="path">The path that contains the values to retrieve.</param>
         /// <returns>The list of float values defined in the specified path.</returns>
         /// <exception cref="HoconParserException">Thrown if path does not exist</exception>
-<<<<<<< HEAD
-        public IList<float> GetFloatList(string path)
-=======
         public virtual IList<float> GetFloatList(string path)
->>>>>>> e213c964
             => WrapWithValueException(path, () => GetFloatList(HoconPath.Parse(path)) ?? throw new HoconParserException($"Hocon path {path} does not exist."));
 
         /// <summary>
@@ -498,19 +417,11 @@
         /// <param name="path">The path that contains the values to retrieve.</param>
         /// <param name="default">The default value to return if the value doesn't exist.</param>
         /// <returns>The list of float values defined in the specified path.</returns>
-<<<<<<< HEAD
-        public IList<float> GetFloatList(string path, IList<float> @default)
-            => WrapWithValueException(path, () => GetFloatList(HoconPath.Parse(path), @default));
-
-        /// <inheritdoc cref="GetFloatList(string)"/>
-        public IList<float> GetFloatList(HoconPath path, IList<float> @default = null)
-=======
         public virtual IList<float> GetFloatList(string path, IList<float> @default)
             => WrapWithValueException(path, () => GetFloatList(HoconPath.Parse(path), @default));
 
         /// <inheritdoc cref="GetFloatList(string)"/>
         public virtual IList<float> GetFloatList(HoconPath path, IList<float> @default = null)
->>>>>>> e213c964
         {
             return WrapWithValueException(path.ToString(), () =>
             {
@@ -525,11 +436,7 @@
         /// <param name="path">The path that contains the values to retrieve.</param>
         /// <returns>The list of double values defined in the specified path.</returns>
         /// <exception cref="HoconParserException">Thrown if path does not exist</exception>
-<<<<<<< HEAD
-        public IList<double> GetDoubleList(string path)
-=======
         public virtual IList<double> GetDoubleList(string path)
->>>>>>> e213c964
             => WrapWithValueException(path, () => GetDoubleList(HoconPath.Parse(path)) ?? throw new HoconParserException($"Hocon path {path} does not exist."));
         
         /// <summary>
@@ -538,19 +445,11 @@
         /// <param name="path">The path that contains the values to retrieve.</param>
         /// <param name="default">The default value to return if the value doesn't exist.</param>
         /// <returns>The list of double values defined in the specified path.</returns>
-<<<<<<< HEAD
-        public IList<double> GetDoubleList(string path, IList<double> @default)
-            => WrapWithValueException(path, () => GetDoubleList(HoconPath.Parse(path), @default));
-
-        /// <inheritdoc cref="GetDoubleList(string)"/>
-        public IList<double> GetDoubleList(HoconPath path, IList<double> @default = null)
-=======
         public virtual IList<double> GetDoubleList(string path, IList<double> @default)
             => WrapWithValueException(path, () => GetDoubleList(HoconPath.Parse(path), @default));
 
         /// <inheritdoc cref="GetDoubleList(string)"/>
         public virtual IList<double> GetDoubleList(HoconPath path, IList<double> @default = null)
->>>>>>> e213c964
         {
             return WrapWithValueException(path.ToString(), () =>
             {
@@ -565,11 +464,7 @@
         /// <param name="path">The path that contains the values to retrieve.</param>
         /// <returns>The list of int values defined in the specified path.</returns>
         /// <exception cref="HoconParserException">Thrown if path does not exist</exception>
-<<<<<<< HEAD
-        public IList<int> GetIntList(string path)
-=======
         public virtual IList<int> GetIntList(string path)
->>>>>>> e213c964
             => WrapWithValueException(path, () => GetIntList(HoconPath.Parse(path)) ?? throw new HoconParserException($"Hocon path {path} does not exist."));
         
         /// <summary>
@@ -578,19 +473,11 @@
         /// <param name="path">The path that contains the values to retrieve.</param>
         /// <param name="default">The default value to return if the value doesn't exist.</param>
         /// <returns>The list of int values defined in the specified path.</returns>
-<<<<<<< HEAD
-        public IList<int> GetIntList(string path, IList<int> @default)
-            => WrapWithValueException(path, () => GetIntList(HoconPath.Parse(path), @default));
-
-        /// <inheritdoc cref="GetIntList(string)"/>
-        public IList<int> GetIntList(HoconPath path, IList<int> @default = null)
-=======
         public virtual IList<int> GetIntList(string path, IList<int> @default)
             => WrapWithValueException(path, () => GetIntList(HoconPath.Parse(path), @default));
 
         /// <inheritdoc cref="GetIntList(string)"/>
         public virtual IList<int> GetIntList(HoconPath path, IList<int> @default = null)
->>>>>>> e213c964
         {
             return WrapWithValueException(path.ToString(), () =>
             {
@@ -605,11 +492,7 @@
         /// <param name="path">The path that contains the values to retrieve.</param>
         /// <returns>The list of long values defined in the specified path.</returns>
         /// <exception cref="HoconParserException">Thrown if path does not exist</exception>
-<<<<<<< HEAD
-        public IList<long> GetLongList(string path)
-=======
         public virtual IList<long> GetLongList(string path)
->>>>>>> e213c964
             => WrapWithValueException(path, () => GetLongList(HoconPath.Parse(path)) ?? throw new HoconParserException($"Hocon path {path} does not exist."));
 
         /// <summary>
@@ -618,19 +501,11 @@
         /// <param name="path">The path that contains the values to retrieve.</param>
         /// <param name="default">The default value to return if the value doesn't exist.</param>
         /// <returns>The list of long values defined in the specified path.</returns>
-<<<<<<< HEAD
-        public IList<long> GetLongList(string path, IList<long> @default)
-            => WrapWithValueException(path, () => GetLongList(HoconPath.Parse(path), @default));
-
-        /// <inheritdoc cref="GetLongList(string)"/>
-        public IList<long> GetLongList(HoconPath path, IList<long> @default = null)
-=======
         public virtual IList<long> GetLongList(string path, IList<long> @default)
             => WrapWithValueException(path, () => GetLongList(HoconPath.Parse(path), @default));
 
         /// <inheritdoc cref="GetLongList(string)"/>
         public virtual IList<long> GetLongList(HoconPath path, IList<long> @default = null)
->>>>>>> e213c964
         {
             return WrapWithValueException(path.ToString(), () =>
             {
@@ -645,11 +520,7 @@
         /// <param name="path">The path that contains the values to retrieve.</param>
         /// <returns>The list of byte values defined in the specified path.</returns>
         /// <exception cref="HoconParserException">Thrown if path does not exist</exception>
-<<<<<<< HEAD
-        public IList<byte> GetByteList(string path)
-=======
         public virtual IList<byte> GetByteList(string path)
->>>>>>> e213c964
             => WrapWithValueException(path, () => GetByteList(HoconPath.Parse(path)) ?? throw new HoconParserException($"Hocon path {path} does not exist."));
         
         /// <summary>
@@ -658,19 +529,11 @@
         /// <param name="path">The path that contains the values to retrieve.</param>
         /// <param name="default">The default value to return if the value doesn't exist.</param>
         /// <returns>The list of byte values defined in the specified path.</returns>
-<<<<<<< HEAD
-        public IList<byte> GetByteList(string path, IList<byte> @default)
-            => WrapWithValueException(path, () => GetByteList(HoconPath.Parse(path), @default));
-
-        /// <inheritdoc cref="GetByteList(string)"/>
-        public IList<byte> GetByteList(HoconPath path, IList<byte> @default = null)
-=======
         public virtual IList<byte> GetByteList(string path, IList<byte> @default)
             => WrapWithValueException(path, () => GetByteList(HoconPath.Parse(path), @default));
 
         /// <inheritdoc cref="GetByteList(string)"/>
         public virtual IList<byte> GetByteList(HoconPath path, IList<byte> @default = null)
->>>>>>> e213c964
         {
             return WrapWithValueException(path.ToString(), () =>
             {
@@ -685,11 +548,7 @@
         /// <param name="path">The path that contains the values to retrieve.</param>
         /// <returns>The list of string values defined in the specified path.</returns>
         /// <exception cref="HoconParserException">Thrown if path does not exist</exception>
-<<<<<<< HEAD
-        public IList<string> GetStringList(string path)
-=======
         public virtual IList<string> GetStringList(string path)
->>>>>>> e213c964
             => WrapWithValueException(path, () => GetStringList(HoconPath.Parse(path)) ?? throw new HoconParserException($"Hocon path {path} does not exist."));
         
         /// <summary>
@@ -698,19 +557,11 @@
         /// <param name="path">The path that contains the values to retrieve.</param>
         /// <param name="default">The default value to return if the value doesn't exist.</param>
         /// <returns>The list of string values defined in the specified path.</returns>
-<<<<<<< HEAD
-        public IList<string> GetStringList(string path, IList<string> @default)
-            => WrapWithValueException(path, () => GetStringList(HoconPath.Parse(path), @default));
-
-        /// <inheritdoc cref="GetStringList(string)"/>
-        public IList<string> GetStringList(HoconPath path, IList<string> @default = null)
-=======
         public virtual IList<string> GetStringList(string path, IList<string> @default)
             => WrapWithValueException(path, () => GetStringList(HoconPath.Parse(path), @default));
 
         /// <inheritdoc cref="GetStringList(string)"/>
         public virtual IList<string> GetStringList(HoconPath path, IList<string> @default = null)
->>>>>>> e213c964
         {
             return WrapWithValueException(path.ToString(), () =>
             {
@@ -725,11 +576,7 @@
         /// <param name="path">The path that contains the objects to retrieve.</param>
         /// <returns>The list of objects defined in the specified path.</returns>
         /// <exception cref="HoconParserException">Thrown if path does not exist</exception>
-<<<<<<< HEAD
-        public IList<HoconObject> GetObjectList(string path)
-=======
         public virtual IList<HoconObject> GetObjectList(string path)
->>>>>>> e213c964
             => WrapWithValueException(path, () => GetObjectList(HoconPath.Parse(path)) ?? throw new HoconParserException($"Hocon path {path} does not exist."));
 
         /// <summary>
@@ -738,19 +585,11 @@
         /// <param name="path">The path that contains the objects to retrieve.</param>
         /// <param name="default">The default value to return if the value doesn't exist.</param>
         /// <returns>The list of objects defined in the specified path.</returns>
-<<<<<<< HEAD
-        public IList<HoconObject> GetObjectList(string path, IList<HoconObject> @default)
-            => WrapWithValueException(path, () => GetObjectList(HoconPath.Parse(path), @default));
-        
-        /// <inheritdoc cref="GetObjectList(string)"/>
-        public IList<HoconObject> GetObjectList(HoconPath path, IList<HoconObject> @default = null)
-=======
         public virtual IList<HoconObject> GetObjectList(string path, IList<HoconObject> @default)
             => WrapWithValueException(path, () => GetObjectList(HoconPath.Parse(path), @default));
         
         /// <inheritdoc cref="GetObjectList(string)"/>
         public virtual IList<HoconObject> GetObjectList(HoconPath path, IList<HoconObject> @default = null)
->>>>>>> e213c964
         {
             return WrapWithValueException(path.ToString(), () =>
             {
@@ -764,11 +603,7 @@
         /// </summary>
         /// <param name="path">The path that contains the value to retrieve.</param>
         /// <returns>The <see cref="HoconValue"/> found at the location if one exists, otherwise <c>null</c>.</returns>
-<<<<<<< HEAD
-        public HoconValue GetValue(string path)
-=======
         public virtual HoconValue GetValue(string path)
->>>>>>> e213c964
             => WrapWithValueException(path, () => GetValue(HoconPath.Parse(path)));
 
         /// <inheritdoc cref="GetValue(string)"/>
@@ -798,11 +633,7 @@
         /// <param name="default">The default value to return if the value doesn't exist.</param>
         /// <param name="allowInfinite"><c>true</c> if infinite timespans are allowed; otherwise <c>false</c>.</param>
         /// <returns>The <see cref="TimeSpan"/> value defined in the specified path.</returns>
-<<<<<<< HEAD
-        public TimeSpan GetTimeSpan(string path, TimeSpan? @default = null, bool allowInfinite = true)
-=======
         public virtual TimeSpan GetTimeSpan(string path, TimeSpan? @default = null, bool allowInfinite = true)
->>>>>>> e213c964
             => WrapWithValueException(path, () => GetTimeSpan(HoconPath.Parse(path), @default, allowInfinite));
 
         /// <inheritdoc cref="GetTimeSpan(string,System.Nullable{System.TimeSpan},bool)"/>
